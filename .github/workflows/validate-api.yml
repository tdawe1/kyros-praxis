name: Validate API Specification

on:
  push:
    branches: [ main, feat/orchestrator-v1-api ]
    paths:
      - 'api-specs/**'
      - 'apps/adk-orchestrator/**'
  pull_request:
    branches: [ main ]
    paths:
      - 'api-specs/**'
      - 'apps/adk-orchestrator/**'

jobs:
  validate-api:
    runs-on: ubuntu-latest
    
jobs:
  validate-api:
    runs-on: ubuntu-latest

    steps:
<<<<<<< HEAD
      - uses: actions/checkout@v4

      - name: Set up Python
        uses: actions/setup-python@v5
        with:
          python-version: '3.11'

      - name: Install dependencies
        run: |
          python -m pip install --upgrade pip
          pip install fastapi uvicorn pydantic pydantic-settings PyYAML httpx
          pip install openapi-spec-validator
    
=======
    - uses: actions/checkout@v4

    - name: Set up Python
      uses: actions/setup-python@v5
      with:
        python-version: '3.11'
        cache: 'pip'
        
    - name: Install dependencies
      run: |
        python -m pip install --upgrade pip
        pip install fastapi uvicorn pydantic pydantic-settings PyYAML openapi-spec-validator httpx aiosqlite
>>>>>>> 0d08df38
    - name: Validate OpenAPI spec
      run: |
        python -c "
        import yaml
        from openapi_spec_validator import validate_spec
        
        # Load and validate the API spec
        with open('api-specs/orchestrator-v1.yaml', 'r') as f:
            spec = yaml.safe_load(f)
        
        try:
            validate_spec(spec)
            print('✅ OpenAPI specification is valid')
        except Exception as e:
            print(f'❌ OpenAPI specification validation failed: {e}')
            exit(1)
        "
    
    - name: Test API endpoints
      run: |
        cd apps/adk-orchestrator
        python -c "
        import sys
        sys.path.append('../../packages')
        
        from main import app
        from fastapi.testclient import TestClient
        
        client = TestClient(app)
        
        # Test health endpoints
        health_response = client.get('/healthz')
        assert health_response.status_code == 200
        assert health_response.json() == {'ok': True}
        print('✅ /healthz endpoint working')
        
        ready_response = client.get('/readyz')
        assert ready_response.status_code == 200
        assert ready_response.json() == {'ready': True}
        print('✅ /readyz endpoint working')
        
        # Test config endpoint
        config_response = client.get('/v1/config')
        assert config_response.status_code == 200
        config_data = config_response.json()
        assert 'services' in config_data
        assert 'agents' in config_data
        assert 'log' in config_data
        print('✅ /v1/config endpoint working')
        
        # Test plan endpoint with valid data
        plan_data = {
            'pr': {
                'repo': 'test/repo',
                'pr_number': 123,
                'branch': 'feature/test',
                'head_sha': 'abc123'
            },
            'mode': 'plan',
            'labels': ['test'],
            'extra': {}
        }
        
        plan_response = client.post('/v1/runs/plan', json=plan_data)
        assert plan_response.status_code == 200
        plan_result = plan_response.json()
        assert 'run_id' in plan_result
        assert 'status' in plan_result
        assert 'started_at' in plan_result
        print('✅ /v1/runs/plan endpoint working')
        
        print('🎉 All API endpoints validated successfully!')
        "<|MERGE_RESOLUTION|>--- conflicted
+++ resolved
@@ -15,27 +15,8 @@
 jobs:
   validate-api:
     runs-on: ubuntu-latest
-    
-jobs:
-  validate-api:
-    runs-on: ubuntu-latest
 
     steps:
-<<<<<<< HEAD
-      - uses: actions/checkout@v4
-
-      - name: Set up Python
-        uses: actions/setup-python@v5
-        with:
-          python-version: '3.11'
-
-      - name: Install dependencies
-        run: |
-          python -m pip install --upgrade pip
-          pip install fastapi uvicorn pydantic pydantic-settings PyYAML httpx
-          pip install openapi-spec-validator
-    
-=======
     - uses: actions/checkout@v4
 
     - name: Set up Python
@@ -48,7 +29,6 @@
       run: |
         python -m pip install --upgrade pip
         pip install fastapi uvicorn pydantic pydantic-settings PyYAML openapi-spec-validator httpx aiosqlite
->>>>>>> 0d08df38
     - name: Validate OpenAPI spec
       run: |
         python -c "
