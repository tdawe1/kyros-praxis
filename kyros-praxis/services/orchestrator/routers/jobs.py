--- conflicted
+++ resolved
@@ -68,16 +68,6 @@
     current_user: User = Depends(get_current_user),
     response: Response = None,
 ):
-<<<<<<< HEAD
-    jobs = await get_jobs(session)
-    payload = {
-        "jobs": [
-            {"id": str(j.id), "name": j.name, "status": j.status}
-            for j in jobs
-        ]
-    }
-=======
->>>>>>> ca7a4f5f
     from ..repositories.jobs import get_jobs as _get_jobs
     jobs = await _get_jobs(session)
     items = [
