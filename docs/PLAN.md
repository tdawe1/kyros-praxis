--- conflicted
+++ resolved
@@ -1,10 +1,7 @@
 # Changelog
 
-<<<<<<< HEAD
 - v1.3 (2025-09-11): Refactored jobs imports and synced task endpoints to avoid event loop blocking.
-=======
 - v1.3 (2025-09-11): Jobs endpoints now emit hashed ETags; contract tests aligned; plan-sync update.
->>>>>>> 4001d4e2
 - v1.2 (2024-09-11): Address review feedback for Jobs API and tests.
 - v1.1 (2024-09-10): Merged baks, aligned stacks, fixed dates.
 
